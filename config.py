--- conflicted
+++ resolved
@@ -89,12 +89,7 @@
     SUBPRODUCER_COMMISSION_RATE = float(config('SUBPRODUCER_COMMISSION_RATE', default=0.10))  # 10%
     # AFFILIATE_COMMISSION_RATE = float(config('AFFILIATE_COMMISSION_RATE', default=0.05))  # 5%
 
-<<<<<<< HEAD
-    ENCRYPTION_KEY = config('ENCRYPTION_KEY', default='L2a5Rl8zpCSjhZNiqVKSgH2UpSpSxPXdh0HhTcqETy4=')
-=======
-    # ENCRYPTION_KEY = config('ENCRYPTION_KEY', default='L2a5Rl8zpCSjhZNiqVKSgH2UpSpSxPXdh0HhTcqETy4=')
     ENCRYPTION_KEY = config('ENCRYPTION_KEY')
->>>>>>> c2c6ace5
 
 class DevelopmentConfig(Config):
     """
